--- conflicted
+++ resolved
@@ -11,24 +11,7 @@
 import { URL } from 'url'
 import { proto } from '../../WAProto'
 import { DEFAULT_ORIGIN, MEDIA_HKDF_KEY_MAPPING, MEDIA_PATH_MAP } from '../Defaults'
-<<<<<<< HEAD
-import {
-	BaileysEventMap,
-	DownloadableMessage,
-	MediaConnInfo,
-	MediaDecryptionKeyInfo,
-	MediaType,
-	MessageType,
-	SocketConfig,
-	WAGenericMediaMessage,
-	WAMediaPayloadURL,
-	WAMediaUpload,
-	WAMediaUploadFunction,
-	WAMessageContent
-} from '../Types'
-=======
 import { BaileysEventMap, DownloadableMessage, MediaConnInfo, MediaDecryptionKeyInfo, MediaType, MessageType, SocketConfig, WAGenericMediaMessage, WAMediaUpload, WAMediaUploadFunction, WAMessageContent } from '../Types'
->>>>>>> 68d057f3
 import { BinaryNode, getBinaryNodeChild, getBinaryNodeChildBuffer, jidNormalizedUser } from '../WABinary'
 import { aesDecryptGCM, aesEncryptGCM, hkdf } from './crypto'
 import { generateMessageIDV2 } from './generics'
@@ -343,19 +326,6 @@
 
 	const mediaKey = Crypto.randomBytes(32)
 	const { cipherKey, iv, macKey } = await getMediaKeys(mediaKey, mediaType)
-<<<<<<< HEAD
-	const encWriteStream = new Readable({ read: () => {} })
-
-	let bodyPath: string | undefined
-	let writeStream: WriteStream | undefined
-	let didSaveToTmpPath = false
-	if (type === 'file') {
-		bodyPath = (media as WAMediaPayloadURL).url.toString()
-	} else if (saveOriginalFileIfRequired) {
-		bodyPath = join(getTmpFilesDirectory(), mediaType + generateMessageIDV2())
-		writeStream = createWriteStream(bodyPath)
-		didSaveToTmpPath = true
-=======
 
 	const encFilePath = join(
 		getTmpFilesDirectory(),
@@ -372,7 +342,6 @@
 			mediaType + generateMessageIDV2() + '-original'
 		)
 		originalFileStream = createWriteStream(originalFilePath)
->>>>>>> 68d057f3
 	}
 
 	let fileLength = 0
@@ -397,16 +366,10 @@
 				})
 			}
 
-<<<<<<< HEAD
-			sha256Plain = sha256Plain.update(data)
-			if (writeStream && !writeStream.write(data)) {
-				await once(writeStream, 'drain')
-=======
 			if(originalFileStream) {
 				if(!originalFileStream.write(data)) {
 					await once(originalFileStream, 'drain')
 				}
->>>>>>> 68d057f3
 			}
 
 			sha256Plain.update(data)
@@ -448,19 +411,11 @@
 		sha256Enc.destroy()
 		stream.destroy()
 
-<<<<<<< HEAD
-		if (didSaveToTmpPath) {
-			try {
-				await fs.unlink(bodyPath!)
-			} catch (err) {
-				logger?.error({ err }, 'failed to save to tmp path')
-=======
 
 		try {
 			await fs.unlink(encFilePath)
 			if(originalFilePath) {
 				await fs.unlink(originalFilePath)
->>>>>>> 68d057f3
 			}
 		} catch(err) {
 			logger?.error({ err }, 'failed deleting tmp files')
@@ -617,11 +572,7 @@
 	{ customUploadHosts, fetchAgent, logger, options }: SocketConfig,
 	refreshMediaConn: (force: boolean) => Promise<MediaConnInfo>
 ): WAMediaUploadFunction => {
-<<<<<<< HEAD
-	return async (stream, { mediaType, fileEncSha256B64, timeoutMs }) => {
-=======
 	return async(filePath, { mediaType, fileEncSha256B64, timeoutMs }) => {
->>>>>>> 68d057f3
 		// send a query JSON to obtain the url & auth token to upload our media
 		let uploadInfo = await refreshMediaConn(false)
 
@@ -638,21 +589,6 @@
 			// eslint-disable-next-line @typescript-eslint/no-explicit-any
 			let result: any
 			try {
-<<<<<<< HEAD
-				const body = await axios.post(url, stream, {
-					...options,
-					headers: {
-						...(options.headers || {}),
-						'Content-Type': 'application/octet-stream',
-						Origin: DEFAULT_ORIGIN
-					},
-					httpsAgent: fetchAgent,
-					timeout: timeoutMs,
-					responseType: 'json',
-					maxBodyLength: Infinity,
-					maxContentLength: Infinity
-				})
-=======
 
 				const body = await axios.post(
 					url,
@@ -672,7 +608,6 @@
 						maxContentLength: Infinity,
 					}
 				)
->>>>>>> 68d057f3
 				result = body.data
 
 				if (result?.url || result?.directPath) {
